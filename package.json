{
  "name": "nest-typescript-starter",
  "version": "1.0.0",
  "description": "Nest TypeScript starter repository",
  "license": "MIT",
  "scripts": {
    "start": "node index.js",
    "start:watch": "nodemon",
    "prestart:prod": "tsc",
    "start:prod": "node dist/server.js",
    "test": "jest"
  },
  "dependencies": {
    "@nestjs/common": "^4.5.9",
    "@nestjs/core": "^4.5.10",
    "@nestjs/microservices": "^4.5.8",
    "@nestjs/testing": "^4.5.5",
    "@nestjs/websockets": "^4.5.8",
<<<<<<< HEAD
    "redis": "^2.8.0",
=======
>>>>>>> d1cdcb3e
    "reflect-metadata": "^0.1.12",
    "rxjs": "^5.5.6",
    "typescript": "^2.6.2"
  },
  "devDependencies": {
    "@types/express": "^4.0.39",
    "@types/jest": "^21.1.8",
    "@types/node": "^9.3.0",
    "@types/supertest": "^2.0.4",
    "jest": "^21.2.1",
    "nodemon": "^1.14.1",
<<<<<<< HEAD
    "supertest": "^3.0.0",
    "ts-jest": "^21.2.4",
    "ts-node": "^4.1.0"
  },
  "jest": {
    "moduleFileExtensions": [
      "js",
      "json",
      "ts"
    ],
    "testRegex": ".spec.ts$",
    "transform": {
      "^.+\\.(t|j)s$": "ts-jest"
    }
=======
    "tslint": "5.3.2",
    "ts-node": "^4.1.0",
    "tsconfig-paths": "^3.1.1"
>>>>>>> d1cdcb3e
  }
}<|MERGE_RESOLUTION|>--- conflicted
+++ resolved
@@ -16,10 +16,6 @@
     "@nestjs/microservices": "^4.5.8",
     "@nestjs/testing": "^4.5.5",
     "@nestjs/websockets": "^4.5.8",
-<<<<<<< HEAD
-    "redis": "^2.8.0",
-=======
->>>>>>> d1cdcb3e
     "reflect-metadata": "^0.1.12",
     "rxjs": "^5.5.6",
     "typescript": "^2.6.2"
@@ -31,10 +27,11 @@
     "@types/supertest": "^2.0.4",
     "jest": "^21.2.1",
     "nodemon": "^1.14.1",
-<<<<<<< HEAD
     "supertest": "^3.0.0",
+    "tslint": "5.3.2",
     "ts-jest": "^21.2.4",
-    "ts-node": "^4.1.0"
+    "ts-node": "^4.1.0",
+    "tsconfig-paths": "^3.1.1"
   },
   "jest": {
     "moduleFileExtensions": [
@@ -46,10 +43,5 @@
     "transform": {
       "^.+\\.(t|j)s$": "ts-jest"
     }
-=======
-    "tslint": "5.3.2",
-    "ts-node": "^4.1.0",
-    "tsconfig-paths": "^3.1.1"
->>>>>>> d1cdcb3e
   }
 }