{
  "name": "nest-typescript-starter",
  "version": "1.0.0",
  "description": "Nest TypeScript starter repository",
  "license": "MIT",
  "scripts": {
    "start": "node index.js",
    "start:watch": "nodemon",
    "prestart:prod": "tsc",
    "start:prod": "node dist/main.js"
  },
  "dependencies": {
    "@nestjs/common": "^4.5.9",
    "@nestjs/core": "^4.5.10",
    "@nestjs/microservices": "^4.5.8",
    "@nestjs/testing": "^4.5.5",
    "@nestjs/websockets": "^4.5.8",
    "reflect-metadata": "^0.1.12",
    "rxjs": "^5.5.6",
    "typescript": "^2.6.2"
  },
  "devDependencies": {
    "@types/node": "^9.3.0",
    "nodemon": "^1.14.1",
<<<<<<< HEAD
    "ts-node": "^4.1.0",
    "tsconfig-paths": "^3.1.1"
=======
    "tslint": "5.3.2",
    "ts-node": "^4.1.0"
>>>>>>> dd85a68c
  }
}<|MERGE_RESOLUTION|>--- conflicted
+++ resolved
@@ -22,12 +22,8 @@
   "devDependencies": {
     "@types/node": "^9.3.0",
     "nodemon": "^1.14.1",
-<<<<<<< HEAD
+    "tslint": "5.3.2",
     "ts-node": "^4.1.0",
     "tsconfig-paths": "^3.1.1"
-=======
-    "tslint": "5.3.2",
-    "ts-node": "^4.1.0"
->>>>>>> dd85a68c
   }
 }