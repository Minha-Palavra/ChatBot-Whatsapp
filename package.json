--- conflicted
+++ resolved
@@ -11,27 +11,26 @@
     "test": "jest"
   },
   "dependencies": {
-<<<<<<< HEAD
-    "@nestjs/common": "^4.5.1",
-    "@nestjs/core": "^4.5.1",
-    "@nestjs/microservices": "^4.5.1",
-    "@nestjs/testing": "^4.5.1",
-    "@nestjs/websockets": "^4.5.1",
+    "@nestjs/common": "^4.5.9",
+    "@nestjs/core": "^4.5.10",
+    "@nestjs/microservices": "^4.5.8",
+    "@nestjs/testing": "^4.5.5",
+    "@nestjs/websockets": "^4.5.8",
     "redis": "^2.8.0",
-    "reflect-metadata": "^0.1.10",
-    "rxjs": "^5.5.5",
+    "reflect-metadata": "^0.1.12",
+    "rxjs": "^5.5.6",
     "typescript": "^2.6.2"
   },
   "devDependencies": {
     "@types/express": "^4.0.39",
     "@types/jest": "^21.1.8",
-    "@types/node": "^8.5.1",
+    "@types/node": "^9.3.0",
     "@types/supertest": "^2.0.4",
     "jest": "^21.2.1",
-    "nodemon": "^1.13.3",
+    "nodemon": "^1.14.1",
     "supertest": "^3.0.0",
     "ts-jest": "^21.2.4",
-    "ts-node": "^4.0.2"
+    "ts-node": "^4.1.0"
   },
   "jest": {
     "moduleFileExtensions": [
@@ -43,21 +42,5 @@
     "transform": {
       "^.+\\.(t|j)s$": "ts-jest"
     }
-=======
-    "@nestjs/common": "^4.5.9",
-    "@nestjs/core": "^4.5.10",
-    "@nestjs/microservices": "^4.5.8",
-    "@nestjs/testing": "^4.5.5",
-    "@nestjs/websockets": "^4.5.8",
-    "redis": "^2.7.1",
-    "reflect-metadata": "^0.1.12",
-    "rxjs": "^5.5.6",
-    "typescript": "^2.6.2"
-  },
-  "devDependencies": {
-    "@types/node": "^9.3.0",
-    "nodemon": "^1.14.1",
-    "ts-node": "^4.1.0"
->>>>>>> 3697bdf9
   }
 }